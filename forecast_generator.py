"""予算・FC・実績を横並びで比較するExcelを生成するスクリプト."""

from __future__ import annotations

import datetime
import re
import tkinter as tk
from tkinter import filedialog, simpledialog

import jpholiday
import pandas as pd
from openpyxl import Workbook
from openpyxl.formatting.rule import FormulaRule
from openpyxl.styles import Font, PatternFill
from openpyxl.utils import get_column_letter
from openpyxl.utils.dataframe import dataframe_to_rows

# === GUIでキャパシティと期首月の取得 ===
<<<<<<< HEAD
=======
root = tk.Tk()
root.withdraw()
capacity = simpledialog.askinteger(
    "キャパシティ入力", "客室キャパシティ（部屋数）を入力してください："
)
start_month = simpledialog.askinteger(
    "期首月入力", "期首月（例：1〜12）を入力してください："
)
file_path = filedialog.askopenfilename(title="日別予算Excelファイルを選択")
>>>>>>> 2122cf9e

try:
    root = tk.Tk()
    root.withdraw()
    capacity = simpledialog.askinteger(
        "キャパシティ入力",
        "客室キャパシティ（部屋数）を入力してください：",
    )
    start_month = simpledialog.askinteger(
        "期首月入力",
        "期首月（例：1〜12）を入力してください：",
    )
    file_path = filedialog.askopenfilename(title="日別予算Excelファイルを選択")
except tk.TclError:
    print("GUI を起動できないため CLI モードで実行します。")
    capacity = int(input("キャパシティ（部屋数）: "))
    start_month = int(input("期首月 (1-12): "))
    file_path = input("日別予算Excelファイルのパス: ")
# === Excel読み込み ===
xls = pd.read_excel(file_path, sheet_name=None)

# === 出力用Excel作成 ===
wb = Workbook()
wb.remove(wb.active)

# === 曜日装飾 ===
sat_fill = PatternFill(start_color="DDEEFF", end_color="DDEEFF", fill_type="solid")
sat_font = Font(color="003366")
sun_fill = PatternFill(start_color="FFE5E5", end_color="FFE5E5", fill_type="solid")
sun_font = Font(color="990000")
gray_fill = PatternFill(start_color="DDDDDD", end_color="DDDDDD", fill_type="solid")

# --- 各月シート作成 ---
<<<<<<< HEAD
summary_dict: dict[tuple[int, int], list[float]] = {}
=======
summary_rows: list[list] = []
>>>>>>> 2122cf9e
for sheet_name, df in xls.items():
    if not isinstance(df, pd.DataFrame) or df.empty:
        continue

    df["日付"] = pd.to_datetime(df["日付"], errors="coerce")
    df = df.dropna(subset=["日付"])
    if df.empty:
        continue

    year = int(df["日付"].dt.year.iloc[0])
    month = int(df["日付"].dt.month.iloc[0])
    ws = wb.create_sheet(title=f"{year}年{month}月")

    # 日付ごとに横持ち化
    rows: list[dict] = []
    for date, g in df.groupby(df["日付"].dt.date):
        weekday_jp = ["月", "火", "水", "木", "金", "土", "日"][date.weekday()]
        if jpholiday.is_holiday(date):
            weekday_jp = "祝"

        base = {"日付": date.strftime("%Y/%m/%d"), "曜日": weekday_jp}
        for kind in ["予算", "FC", "実績"]:
            sub = g[g["種別"] == kind]
            if not sub.empty:
                r = sub.iloc[0]
                base[f"室数_{kind}"] = r["室数"]
                base[f"人数_{kind}"] = r["人数"]
                base[f"宿泊売上_{kind}"] = r["宿泊売上"]
        rows.append(base)

    df_out = pd.DataFrame(rows)

    # 列順を定義
    metrics = ["室数", "人数", "宿泊売上", "OCC", "ADR", "DOR", "RevPAR"]
    cols = ["日付", "曜日"]
    for kind in ["予算", "FC", "実績"]:
        cols += [f"{m}_{kind}" for m in metrics]
    cols += [
        "差_OCC_FC-予算",
        "差_ADR_FC-予算",
        "差_売上_FC-予算",
        "差_OCC_実績-FC",
        "差_ADR_実績-FC",
        "差_売上_実績-FC",
    ]
    for c in cols:
        if c not in df_out.columns:
            df_out[c] = ""
    df_out = df_out.reindex(columns=cols)

    # 出力
    for r in dataframe_to_rows(df_out, index=False, header=True):
        ws.append(r)

    header_map = {c.value: i for i, c in enumerate(ws[1], start=1)}
    for row in range(2, ws.max_row + 1):
        for kind in ["予算", "FC", "実績"]:
            room_c = get_column_letter(header_map[f"室数_{kind}"])
            pax_c = get_column_letter(header_map[f"人数_{kind}"])
            sales_c = get_column_letter(header_map[f"宿泊売上_{kind}"])
            occ_c = ws.cell(row=row, column=header_map[f"OCC_{kind}"])
            adr_c = ws.cell(row=row, column=header_map[f"ADR_{kind}"])
            dor_c = ws.cell(row=row, column=header_map[f"DOR_{kind}"])
            rev_c = ws.cell(row=row, column=header_map[f"RevPAR_{kind}"])

            occ_c.value = f"={room_c}{row}/{capacity}"
            adr_c.value = f"={sales_c}{row}/{pax_c}{row}"
            dor_c.value = f"={pax_c}{row}/{room_c}{row}"
            rev_c.value = f"={sales_c}{row}/{capacity}"

            occ_c.number_format = "0.0%"
            adr_c.number_format = "#,##0"
            dor_c.number_format = "0.00"
            rev_c.number_format = "#,##0"

        # 差異列
        ws.cell(row=row, column=header_map["差_OCC_FC-予算"]).value = (
            f"={get_column_letter(header_map['OCC_FC'])}{row}-"
            f"{get_column_letter(header_map['OCC_予算'])}{row}"
        )
        ws.cell(row=row, column=header_map["差_ADR_FC-予算"]).value = (
            f"={get_column_letter(header_map['ADR_FC'])}{row}-"
            f"{get_column_letter(header_map['ADR_予算'])}{row}"
        )
        ws.cell(row=row, column=header_map["差_売上_FC-予算"]).value = (
            f"={get_column_letter(header_map['宿泊売上_FC'])}{row}-"
            f"{get_column_letter(header_map['宿泊売上_予算'])}{row}"
        )
        ws.cell(row=row, column=header_map["差_OCC_実績-FC"]).value = (
            f"={get_column_letter(header_map['OCC_実績'])}{row}-"
            f"{get_column_letter(header_map['OCC_FC'])}{row}"
        )
        ws.cell(row=row, column=header_map["差_ADR_実績-FC"]).value = (
            f"={get_column_letter(header_map['ADR_実績'])}{row}-"
            f"{get_column_letter(header_map['ADR_FC'])}{row}"
        )
        ws.cell(row=row, column=header_map["差_売上_実績-FC"]).value = (
            f"={get_column_letter(header_map['宿泊売上_実績'])}{row}-"
            f"{get_column_letter(header_map['宿泊売上_FC'])}{row}"
        )

        # 曜日装飾
        w_cell = ws.cell(row=row, column=header_map["曜日"])
        date_cell = ws.cell(row=row, column=header_map["日付"])
        try:
            d_obj = datetime.datetime.strptime(str(date_cell.value), "%Y/%m/%d").date()
        except Exception:
            continue
        if jpholiday.is_holiday(d_obj) or w_cell.value in ["日", "祝"]:
            w_cell.fill = sun_fill
            w_cell.font = sun_font
        elif w_cell.value == "土":
            w_cell.fill = sat_fill
            w_cell.font = sat_font

    # 実績入力時にFC列をグレー化
    fc_col = get_column_letter(header_map["室数_FC"])
    actual_col = get_column_letter(header_map["室数_実績"])
    formula = f"LEN(${actual_col}2)>0"
    for offset in range(0, 7):
        col_letter = get_column_letter(header_map["室数_FC"] + offset)
        rule = FormulaRule(formula=[formula], fill=gray_fill)
        ws.conditional_formatting.add(
            f"{col_letter}2:{col_letter}{ws.max_row}", rule
        )

    # 月次合計を集計
    sales_budget = df[df["種別"] == "予算"]["宿泊売上"].sum()
    sales_fc = df[df["種別"] == "FC"]["宿泊売上"].sum()
    sales_actual = df[df["種別"] == "実績"]["宿泊売上"].sum()
<<<<<<< HEAD
    summary_dict[(year, month)] = [sales_budget, sales_fc, sales_actual]
=======
    summary_rows.append([f"{year}年{month}月", sales_budget, sales_fc, sales_actual])
>>>>>>> 2122cf9e

# === 年間集計シート ===
summary = wb.create_sheet(title="年間集計")
summary.append(["月", "予算_売上", "FC_売上", "実績_売上"])
<<<<<<< HEAD
match = re.search(r"(20\d{2})", file_path)
start_year = int(match.group(1)) if match else datetime.date.today().year
year = start_year
month = start_month
for _ in range(12):
    label = f"{year}年{month}月"
    budget, fc, actual = summary_dict.get((year, month), [0, 0, 0])
    summary.append([label, budget, fc, actual])
    if month == 12:
        month = 1
        year += 1
    else:
        month += 1
=======
for row in summary_rows:
    summary.append(row)
>>>>>>> 2122cf9e

# === 保存 ===
match = re.search(r"(20\d{2})", file_path)
year_str = match.group(1) if match else str(datetime.date.today().year)
out_path = f"予実管理表_{year_str}年度.xlsx"
wb.save(out_path)
print(f"✅ 出力完了: {out_path}")
<|MERGE_RESOLUTION|>--- conflicted
+++ resolved
@@ -16,18 +16,6 @@
 from openpyxl.utils.dataframe import dataframe_to_rows
 
 # === GUIでキャパシティと期首月の取得 ===
-<<<<<<< HEAD
-=======
-root = tk.Tk()
-root.withdraw()
-capacity = simpledialog.askinteger(
-    "キャパシティ入力", "客室キャパシティ（部屋数）を入力してください："
-)
-start_month = simpledialog.askinteger(
-    "期首月入力", "期首月（例：1〜12）を入力してください："
-)
-file_path = filedialog.askopenfilename(title="日別予算Excelファイルを選択")
->>>>>>> 2122cf9e
 
 try:
     root = tk.Tk()
@@ -61,11 +49,7 @@
 gray_fill = PatternFill(start_color="DDDDDD", end_color="DDDDDD", fill_type="solid")
 
 # --- 各月シート作成 ---
-<<<<<<< HEAD
 summary_dict: dict[tuple[int, int], list[float]] = {}
-=======
-summary_rows: list[list] = []
->>>>>>> 2122cf9e
 for sheet_name, df in xls.items():
     if not isinstance(df, pd.DataFrame) or df.empty:
         continue
@@ -196,16 +180,12 @@
     sales_budget = df[df["種別"] == "予算"]["宿泊売上"].sum()
     sales_fc = df[df["種別"] == "FC"]["宿泊売上"].sum()
     sales_actual = df[df["種別"] == "実績"]["宿泊売上"].sum()
-<<<<<<< HEAD
     summary_dict[(year, month)] = [sales_budget, sales_fc, sales_actual]
-=======
-    summary_rows.append([f"{year}年{month}月", sales_budget, sales_fc, sales_actual])
->>>>>>> 2122cf9e
+
 
 # === 年間集計シート ===
 summary = wb.create_sheet(title="年間集計")
 summary.append(["月", "予算_売上", "FC_売上", "実績_売上"])
-<<<<<<< HEAD
 match = re.search(r"(20\d{2})", file_path)
 start_year = int(match.group(1)) if match else datetime.date.today().year
 year = start_year
@@ -219,10 +199,6 @@
         year += 1
     else:
         month += 1
-=======
-for row in summary_rows:
-    summary.append(row)
->>>>>>> 2122cf9e
 
 # === 保存 ===
 match = re.search(r"(20\d{2})", file_path)
